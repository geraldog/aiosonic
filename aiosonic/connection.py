--- conflicted
+++ resolved
@@ -11,18 +11,12 @@
 import h2.events
 
 from aiosonic.connectors import TCPConnector
-<<<<<<< HEAD
-from aiosonic.resolver import get_loop
-
-# from concurrent import futures (unused)
-from aiosonic.exceptions import HttpParsingError
-=======
 from aiosonic.exceptions import (
     HttpParsingError,
     MissingReaderException,
     MissingWriterException,
 )
->>>>>>> 992fe6be
+from aiosonic.resolver import get_loop
 from aiosonic.http2 import Http2Handler
 from aiosonic.tcp_helpers import keepalive_flags
 from aiosonic.types import ParsedBodyType
